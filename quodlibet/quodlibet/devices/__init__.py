--- conflicted
+++ resolved
@@ -82,14 +82,9 @@
 
     return None
 
-<<<<<<< HEAD
+
 class DeviceManager(GObject.GObject):
     SIG_PYOBJECT = (GObject.SignalFlags.RUN_LAST, None, (object,))
-=======
-
-class DeviceManager(gobject.GObject):
-    SIG_PYOBJECT = (gobject.SIGNAL_RUN_LAST, gobject.TYPE_NONE, (object,))
->>>>>>> 767854d4
     __gsignals__ = {
         'removed': SIG_PYOBJECT,
         'added': SIG_PYOBJECT,
