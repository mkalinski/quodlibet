--- conflicted
+++ resolved
@@ -19,14 +19,9 @@
     TextView = Gtk.TextView
     TextBuffer = Gtk.TextBuffer
 else:
-<<<<<<< HEAD
     TextView = GtkSource.View
+
     class TextBuffer(GtkSource.Buffer):
-=======
-    TextView = gtksourceview2.View
-
-    class TextBuffer(gtksourceview2.Buffer):
->>>>>>> 8532599b
         def __init__(self, *args):
             super(TextBuffer, self).__init__(*args)
             self.set_highlight_matching_brackets(False)
@@ -37,12 +32,8 @@
             super(TextBuffer, self).set_text(*args)
             self.end_not_undoable_action()
 
-<<<<<<< HEAD
+
 class TextEditBox(Gtk.HBox):
-=======
-
-class TextEditBox(gtk.HBox):
->>>>>>> 8532599b
     """A simple text editing area with a default value, a revert button,
     and an apply button. The 'buffer' attribute is the text buffer, the
     'apply' attribute is the apply button.
@@ -73,9 +64,8 @@
     def __get_text(self):
         start, end = self.buffer.get_bounds()
         return self.buffer.get_text(start, end, True).decode('utf-8')
-
-    text = property(__get_text, lambda s, v: s.buffer.set_text(v, -1))
-
+    text = property(__get_text,
+                    lambda s, v: s.buffer.set_text(v, -1))
 
 
 class PatternEditBox(TextEditBox):
@@ -89,15 +79,9 @@
 
     def __check_markup(self, apply):
         try:
-<<<<<<< HEAD
-            f = AudioFile({"~filename":"dummy"})
+            f = AudioFile({"~filename": "dummy"})
             Pango.parse_markup(XMLFromPattern(self.text) % f, -1, u"\u0000")
         except (ValueError, GLib.GError), e:
-=======
-            f = AudioFile({"~filename": "dummy"})
-            pango.parse_markup(XMLFromPattern(self.text) % f, u"\u0000")
-        except (ValueError, gobject.GError), e:
->>>>>>> 8532599b
             qltk.ErrorMessage(
                 self, _("Invalid pattern"),
                 _("The pattern you entered was invalid. Make sure you enter "
