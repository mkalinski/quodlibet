--- conflicted
+++ resolved
@@ -20,11 +20,7 @@
 from quodlibet import util
 
 
-<<<<<<< HEAD
 class LyricsPane(Gtk.VBox):
-=======
-class LyricsPane(gtk.VBox):
->>>>>>> 8532599b
     def __init__(self, song):
         # Commented code in this method is due to Lyric Wiki's disappearance.
         # See issue 273.
@@ -50,9 +46,6 @@
 
         sw.set_shadow_type(Gtk.ShadowType.IN)
         self.pack_start(sw, True, True, 0)
-
-        #self.pack_start(Gtk.Label(_("Lyrics provided by %s.", True, True, 0) %(
-        #    "http://lyricwiki.org")), expand=False)
 
         bbox = Gtk.HButtonBox()
         bbox.pack_start(save, True, True, 0)
@@ -99,17 +92,11 @@
                 urllib.quote(title.encode('utf-8'))))
             text = sock.read()
         except Exception, err:
-<<<<<<< HEAD
-            try: err = err.strerror.decode(const.ENCODING, 'replace')
-            except: err = _("Unable to download lyrics.")
-            GLib.idle_add(buffer.set_text, err)
-=======
             try:
                 err = err.strerror.decode(const.ENCODING, 'replace')
             except:
                 err = _("Unable to download lyrics.")
-            gobject.idle_add(buffer.set_text, err)
->>>>>>> 8532599b
+            GLib.idle_add(buffer.set_text, err)
             return
 
         sock.close()
