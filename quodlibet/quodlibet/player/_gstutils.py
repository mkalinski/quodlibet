--- conflicted
+++ resolved
@@ -61,42 +61,23 @@
     elif not pipeline or pipeline == "gconf":
         pipeline = "gconfaudiosink profile=music"
 
-<<<<<<< HEAD
-    try: pipe = [Gst.parse_launch(element) for element in pipeline.split('!')]
+    try:
+        pipe = [Gst.parse_launch(element) for element in pipeline.split('!')]
     except GLib.GError:
         print_w(_("Invalid GStreamer output pipeline, trying default."))
-        try: pipe = [Gst.parse_launch("autoaudiosink")]
-        except GLib.GError: pipe = None
-        else: pipeline = "autoaudiosink"
-=======
-    try:
-        pipe = [gst.parse_launch(element) for element in pipeline.split('!')]
-    except gobject.GError:
-        print_w(_("Invalid GStreamer output pipeline, trying default."))
         try:
-            pipe = [gst.parse_launch("autoaudiosink")]
-        except gobject.GError:
+            pipe = [Gst.parse_launch("autoaudiosink")]
+        except GLib.GError:
             pipe = None
         else:
             pipeline = "autoaudiosink"
->>>>>>> c3d7bf74
 
     if pipe:
         # In case the last element is linkable with a fakesink
         # it is not an audiosink, so we append the default pipeline
-<<<<<<< HEAD
         fake = Gst.ElementFactory.make('fakesink', None)
         if link_many([pipe[-1], fake]):
             unlink_many([pipe[-1], fake])
-=======
-        fake = gst.element_factory_make('fakesink')
-        try:
-            gst.element_link_many(pipe[-1], fake)
-        except gst.LinkError:
-            pass
-        else:
-            gst.element_unlink_many(pipe[-1], fake)
->>>>>>> c3d7bf74
             default, default_text = GStreamerSink("")
             if default:
                 return pipe + default, pipeline + " ! " + default_text
@@ -204,7 +185,6 @@
                 return values[0]
 
         return values
-
 
 
 def parse_gstreamer_taglist(tags):
@@ -230,21 +210,9 @@
                         merged[sub_key] += "\n" + val
                 else:
                     merged[sub_key] = val
-<<<<<<< HEAD
         elif isinstance(value, Gst.DateTime):
             value = value.to_iso8601_string()
             merged[key] = value
-=======
-        elif isinstance(value, gst.Date):
-                try:
-                    value = u"%d-%d-%d" % (value.year, value.month, value.day)
-                except (ValueError, TypeError):
-                    continue
-                merged[key] = value
-        elif isinstance(value, list):
-            # there are some lists for id3 containing gst.Buffer (binary data)
-            continue
->>>>>>> c3d7bf74
         else:
             if isinstance(value, str):
                 value = util.decode(value)
