# -*- coding: utf-8 -*-
# Copyright 2005 Michael Urman
#
# This program is free software; you can redistribute it and/or modify
# it under the terms of the GNU General Public License version 2 as
# published by the Free Software Foundation

from quodlibet import util
from quodlibet import qltk
from quodlibet.qltk.wlw import WritingWindow


class SongWrapper(object):
    __slots__ = ['_song', '_updated', '_needs_write']

    def __init__(self, song):
        self._song = song
        self._updated = False
        self._needs_write = False

    def _was_updated(self):
        return self._updated

    def __setitem__(self, key, value):
        if key in self and self[key] == value:
            return
        self._updated = True
        self._needs_write = (self._needs_write or not key.startswith("~"))
        return self._song.__setitem__(key, value)

    def __delitem__(self, key):
        retval = self._song.__delitem__(key)
        self._updated = True
        self._needs_write = (self._needs_write or not key.startswith("~"))
        return retval

    def __getattr__(self, attr):
        return getattr(self._song, attr)

    def __setattr__(self, attr, value):
        # Don't set our attributes on the song. However, we only want to
        # set attributes the song already has. So, if the attribute
        # isn't one of ours, and isn't one of the song's, hand it off
        # to our parent's attribute handler for error handling.
        if attr in self.__slots__:
            return super(SongWrapper, self).__setattr__(attr, value)
        elif hasattr(self._song, attr):
            return setattr(self._song, attr, value)
        else:
            return super(SongWrapper, self).__setattr__(attr, value)

    def __cmp__(self, other):
        try:
            return cmp(self._song, other._song)
        except:
            return cmp(self._song, other)

    def __getitem__(self, *args):
        return self._song.__getitem__(*args)

    def __contains__(self, key):
        return key in self._song

    def __call__(self, *args):
        return self._song(*args)

    def update(self, other):
        self._updated = True
        self._needs_write = True
        return self._song.update(other)

    def rename(self, newname):
        self._updated = True
        return self._song.rename(newname)


def ListWrapper(songs):
    def wrap(song):
        if song is None:
            return None
        else:
            return SongWrapper(song)
    return map(wrap, songs)


def check_wrapper_changed(library, parent, songs):
    needs_write = filter(lambda s: s._needs_write, songs)

    if needs_write:
        win = WritingWindow(parent, len(needs_write))
        for song in needs_write:
            try:
                song._song.write()
            except Exception:
                qltk.ErrorMessage(
                    None, _("Unable to edit song"),
                    _("Saving <b>%s</b> failed. The file "
                      "may be read-only, corrupted, or you "
                      "do not have permission to edit it.") %
                    util.escape(song('~basename'))).run()

            if win.step():
                break
        win.destroy()
<<<<<<< HEAD
        from gi.repository import Gtk
        while Gtk.events_pending():
            Gtk.main_iteration()
=======
>>>>>>> da05529c

    changed = []
    for song in songs:
        if song._was_updated():
            changed.append(song._song)
        elif not song.valid() and song.exists():
            library.reload(song._song)
    library.changed(changed)<|MERGE_RESOLUTION|>--- conflicted
+++ resolved
@@ -102,12 +102,6 @@
             if win.step():
                 break
         win.destroy()
-<<<<<<< HEAD
-        from gi.repository import Gtk
-        while Gtk.events_pending():
-            Gtk.main_iteration()
-=======
->>>>>>> da05529c
 
     changed = []
     for song in songs:
