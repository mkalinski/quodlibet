# -*- coding: utf-8 -*-
# Copyright 2005 Michael Urman
#           2016 Nick Boultbee
#
# This program is free software; you can redistribute it and/or modify
# it under the terms of the GNU General Public License version 2 as
# published by the Free Software Foundation

from quodlibet.formats import AudioFileError
from quodlibet import util
from quodlibet import qltk
from quodlibet.qltk.wlw import WritingWindow


class SongWrapper(object):
    __slots__ = ['_song', '_updated', '_needs_write']

    def __init__(self, song):
        self._song = song
        self._updated = False
        self._needs_write = False

    def _was_updated(self):
        return self._updated

    def __setitem__(self, key, value):
        if key in self and self[key] == value:
            return
        self._updated = True
        self._needs_write = (self._needs_write or not key.startswith("~"))
        return self._song.__setitem__(key, value)

    def __delitem__(self, key):
        retval = self._song.__delitem__(key)
        self._updated = True
        self._needs_write = (self._needs_write or not key.startswith("~"))
        return retval

    def __getattr__(self, attr):
        return getattr(self._song, attr)

    def __setattr__(self, attr, value):
        # Don't set our attributes on the song. However, we only want to
        # set attributes the song already has. So, if the attribute
        # isn't one of ours, and isn't one of the song's, hand it off
        # to our parent's attribute handler for error handling.
        if attr in self.__slots__:
            return super(SongWrapper, self).__setattr__(attr, value)
        elif hasattr(self._song, attr):
            return setattr(self._song, attr, value)
        else:
            return super(SongWrapper, self).__setattr__(attr, value)

    def __cmp__(self, other):
        try:
            return cmp(self._song, other._song)
        except:
            return cmp(self._song, other)

    def __getitem__(self, *args):
        return self._song.__getitem__(*args)

    def __contains__(self, key):
        return key in self._song

    def __call__(self, *args):
        return self._song(*args)

    def pop(self, *args):
        self._updated = True
        self._needs_write = True
        return self._song.pop(*args)

    def update(self, other):
        self._updated = True
        self._needs_write = True
        return self._song.update(other)

    def rename(self, newname):
        self._updated = True
        return self._song.rename(newname)


def ListWrapper(songs):
    def wrap(song):
        if song is None:
            return None
        else:
            return SongWrapper(song)
    return map(wrap, songs)


def check_wrapper_changed(library, parent, songs):
    needs_write = filter(lambda s: s._needs_write, songs)

    if needs_write:
        win = WritingWindow(parent, len(needs_write))
        win.show()
        for song in needs_write:
            try:
                song._song.write()
<<<<<<< HEAD
            except Exception as e:
=======
            except AudioFileError:
>>>>>>> 47b8fef6
                qltk.ErrorMessage(
                    None, _("Unable to edit song"),
                    _("Saving <b>%s</b> failed. The file "
                      "may be read-only, corrupted, or you "
                      "do not have permission to edit it.") %
                    util.escape(song('~basename'))).run()
                print_d("Couldn't save song %s (%s)" % (song("~filename"), e))

            if win.step():
                break
        win.destroy()

    changed = []
    for song in songs:
        if song._was_updated():
            changed.append(song._song)
        elif not song.valid() and song.exists():
            library.reload(song._song)
    library.changed(changed)<|MERGE_RESOLUTION|>--- conflicted
+++ resolved
@@ -99,11 +99,7 @@
         for song in needs_write:
             try:
                 song._song.write()
-<<<<<<< HEAD
-            except Exception as e:
-=======
             except AudioFileError:
->>>>>>> 47b8fef6
                 qltk.ErrorMessage(
                     None, _("Unable to edit song"),
                     _("Saving <b>%s</b> failed. The file "
